--- conflicted
+++ resolved
@@ -26,11 +26,7 @@
 int
 MainLoopBteq(FILE *source)
 {
-<<<<<<< HEAD
     BteqScanState scan_state;    /* lexer working state */
-=======
-    PsqlScanState scan_state;    /* lexer working state */
->>>>>>> 3ef349f3
     ConditionalStack cond_stack;    /* \if status stack */
     volatile PQExpBuffer query_buf; /* buffer for query being accumulated */
     volatile PQExpBuffer previous_buf;    /* if there isn't anything in the new
@@ -43,23 +39,14 @@
     bool        success;
     bool        line_saved_in_history;
     volatile int successResult = EXIT_SUCCESS;
-<<<<<<< HEAD
     volatile dotResult dotCmdStatus = BTEQ_CMD_UNKNOWN;
     volatile promptStatus_bteq_t prompt_status = PROMPT_BTEQ_READY;
-=======
-    volatile dotResult slashCmdStatus = BTEQ_CMD_UNKNOWN;
-    volatile promptStatus_t prompt_status = PROMPT_READY;
->>>>>>> 3ef349f3
     volatile int count_eof = 0;
     volatile bool die_on_error = false;
     FILE       *prev_cmd_source;
     bool        prev_cmd_interactive;
     uint64        prev_lineno;
-<<<<<<< HEAD
-printf("bteq1 mainloop.c\n");
-=======
 printf("bteq mainloop.c\n");
->>>>>>> 3ef349f3
     /* Save the prior command source */
     prev_cmd_source = pset.cur_cmd_source;
     prev_cmd_interactive = pset.cur_cmd_interactive;
@@ -73,15 +60,9 @@
     pset.stmt_lineno = 1;
 
     /* Create working state */
-<<<<<<< HEAD
     scan_state = bteq_scan_create(&psqlscan_callbacks);
     cond_stack = conditional_stack_create();
     bteq_scan_set_passthrough(scan_state, (void *) cond_stack);
-=======
-    scan_state = psql_scan_create(&psqlscan_callbacks);
-    cond_stack = conditional_stack_create();
-    psql_scan_set_passthrough(scan_state, (void *) cond_stack);
->>>>>>> 3ef349f3
 
     query_buf = createPQExpBuffer();
     previous_buf = createPQExpBuffer();
@@ -124,7 +105,6 @@
             /* got here with longjmp */
 
             /* reset parsing state */
-<<<<<<< HEAD
             bteq_scan_finish(scan_state);
             bteq_scan_reset(scan_state);
             resetPQExpBuffer(query_buf);
@@ -132,15 +112,6 @@
             count_eof = 0;
             dotCmdStatus = BTEQ_CMD_UNKNOWN;
             prompt_status = PROMPT_BTEQ_READY;
-=======
-            psql_scan_finish(scan_state);
-            psql_scan_reset(scan_state);
-            resetPQExpBuffer(query_buf);
-            resetPQExpBuffer(history_buf);
-            count_eof = 0;
-            slashCmdStatus = BTEQ_CMD_UNKNOWN;
-            prompt_status = PROMPT_READY;
->>>>>>> 3ef349f3
             pset.stmt_lineno = 1;
             cancel_pressed_bteq = false;
 
@@ -174,11 +145,7 @@
         {
             /* May need to reset prompt, eg after \r command */
             if (query_buf->len == 0)
-<<<<<<< HEAD
                 prompt_status = PROMPT_BTEQ_READY;
-=======
-                prompt_status = PROMPT_READY;
->>>>>>> 3ef349f3
             line = gets_interactive(get_prompt(prompt_status, cond_stack),
                                     query_buf);
         }
@@ -235,11 +202,8 @@
         }
 
         /* no further processing of empty lines, unless within a literal */
-<<<<<<< HEAD
+
         if (line[0] == '\0' && !bteq_scan_in_quote(scan_state))
-=======
-        if (line[0] == '\0' && !psql_scan_in_quote(scan_state))
->>>>>>> 3ef349f3
         {
             free(line);
             continue;
@@ -314,17 +278,10 @@
 #endif
                 else
                 {
-<<<<<<< HEAD
                     puts(_("You are using bteq, the command-line interface to PostgreSQL."));
                     printf(_("Type:  \\copyright for distribution terms\n"
                              "       \\h for help with SQL commands\n"
                              "       \\? for help with bteq commands\n"
-=======
-                    puts(_("You are using psql, the command-line interface to PostgreSQL."));
-                    printf(_("Type:  \\copyright for distribution terms\n"
-                             "       \\h for help with SQL commands\n"
-                             "       \\? for help with psql commands\n"
->>>>>>> 3ef349f3
                              "       \\g or terminate with semicolon to execute query\n"
                              "       \\q to quit\n"));
                     free(line);
@@ -343,15 +300,9 @@
             {
                 if (query_buf->len != 0)
                 {
-<<<<<<< HEAD
                     if (prompt_status == PROMPT_BTEQ_READY ||
                         prompt_status == PROMPT_BTEQ_CONTINUE ||
                         prompt_status == PROMPT_BTEQ_PAREN)
-=======
-                    if (prompt_status == PROMPT_READY ||
-                        prompt_status == PROMPT_CONTINUE ||
-                        prompt_status == PROMPT_PAREN)
->>>>>>> 3ef349f3
                         puts(_("Use \\q to quit."));
                     else
 #ifndef WIN32
@@ -375,15 +326,9 @@
              * a hint.  The text is still added to the query buffer.
              */
             if (found_q && query_buf->len != 0 &&
-<<<<<<< HEAD
                 prompt_status != PROMPT_BTEQ_READY &&
                 prompt_status != PROMPT_BTEQ_CONTINUE &&
                 prompt_status != PROMPT_BTEQ_PAREN)
-=======
-                prompt_status != PROMPT_READY &&
-                prompt_status != PROMPT_CONTINUE &&
-                prompt_status != PROMPT_PAREN)
->>>>>>> 3ef349f3
 #ifndef WIN32
                 puts(_("Use control-D to quit."));
 #else
@@ -413,33 +358,20 @@
         /*
          * Parse line, looking for command separators.
          */
-<<<<<<< HEAD
         bteq_scan_setup(scan_state, line, strlen(line),
-=======
-        psql_scan_setup(scan_state, line, strlen(line),
->>>>>>> 3ef349f3
                         pset.encoding, standard_strings());
         success = true;
         line_saved_in_history = false;
 
         while (success || !die_on_error)
         {
-<<<<<<< HEAD
             BteqScanResult scan_result;
             promptStatus_bteq_t prompt_tmp = prompt_status;
-=======
-            PsqlScanResult scan_result;
-            promptStatus_t prompt_tmp = prompt_status;
->>>>>>> 3ef349f3
             size_t        pos_in_query;
             char       *tmp_line;
 
             pos_in_query = query_buf->len;
-<<<<<<< HEAD
             scan_result = bteq_scan(scan_state, query_buf, &prompt_tmp);
-=======
-            scan_result = psql_scan(scan_state, query_buf, &prompt_tmp);
->>>>>>> 3ef349f3
             prompt_status = prompt_tmp;
 
             if (PQExpBufferBroken(query_buf))
@@ -450,11 +382,7 @@
 
             /*
              * Increase statement line number counter for each linebreak added
-<<<<<<< HEAD
              * to the query buffer by the last bteq_scan() call. There only
-=======
-             * to the query buffer by the last psql_scan() call. There only
->>>>>>> 3ef349f3
              * will be ones to add when navigating to a statement in
              * readline's history containing newlines.
              */
@@ -465,24 +393,15 @@
                     pset.stmt_lineno++;
             }
 
-<<<<<<< HEAD
             if (scan_result == PSCAN_BTEQ_EOL)
-=======
-            if (scan_result == PSCAN_EOL)
->>>>>>> 3ef349f3
                 pset.stmt_lineno++;
 
             /*
              * Send command if semicolon found, or if end of line and we're in
              * single-line mode.
              */
-<<<<<<< HEAD
             if (scan_result == PSCAN_BTEQ_SEMICOLON ||
                 (scan_result == PSCAN_BTEQ_EOL && pset.singleline))
-=======
-            if (scan_result == PSCAN_SEMICOLON ||
-                (scan_result == PSCAN_EOL && pset.singleline))
->>>>>>> 3ef349f3
             {
                 /*
                  * Save line in history.  We use history_buf to accumulate
@@ -501,11 +420,7 @@
                 if (conditional_active(cond_stack))
                 {
                     success = SendQuery(query_buf->data);
-<<<<<<< HEAD
                     dotCmdStatus = success ? BTEQ_CMD_SEND : BTEQ_CMD_ERROR;
-=======
-                    slashCmdStatus = success ? BTEQ_CMD_SEND : BTEQ_CMD_ERROR;
->>>>>>> 3ef349f3
                     pset.stmt_lineno = 1;
 
                     /* transfer query to previous_buf by pointer-swapping */
@@ -518,11 +433,7 @@
                     resetPQExpBuffer(query_buf);
 
                     added_nl_pos = -1;
-<<<<<<< HEAD
                     /* we need not do bteq_scan_reset() here */
-=======
-                    /* we need not do psql_scan_reset() here */
->>>>>>> 3ef349f3
                 }
                 else
                 {
@@ -531,20 +442,12 @@
                         psql_error("query ignored; use \\endif or Ctrl-C to exit current \\if block\n");
                     /* fake an OK result for purposes of loop checks */
                     success = true;
-<<<<<<< HEAD
                     dotCmdStatus = BTEQ_CMD_SEND;
-=======
-                    slashCmdStatus = BTEQ_CMD_SEND;
->>>>>>> 3ef349f3
                     pset.stmt_lineno = 1;
                     /* note that query_buf doesn't change state */
                 }
             }
-<<<<<<< HEAD
             else if (scan_result == PSCAN_BTEQ_DOT)
-=======
-            else if (scan_result == PSCAN_BACKSLASH)
->>>>>>> 3ef349f3
             {
                 /* handle dot command */
 
@@ -573,20 +476,12 @@
                 }
 
                 /* execute dot command */
-<<<<<<< HEAD
                 dotCmdStatus = HandleDotCmds(scan_state,
-=======
-                slashCmdStatus = HandleDotCmds(scan_state,
->>>>>>> 3ef349f3
                                                  cond_stack,
                                                  query_buf,
                                                  previous_buf);
 
-<<<<<<< HEAD
                 success = dotCmdStatus != BTEQ_CMD_ERROR;
-=======
-                success = slashCmdStatus != BTEQ_CMD_ERROR;
->>>>>>> 3ef349f3
 
                 /*
                  * Resetting stmt_lineno after a dot command isn't
@@ -595,11 +490,7 @@
                  */
                 pset.stmt_lineno = 1;
 
-<<<<<<< HEAD
                 if (dotCmdStatus == BTEQ_CMD_SEND)
-=======
-                if (slashCmdStatus == BTEQ_CMD_SEND)
->>>>>>> 3ef349f3
                 {
                     /* should not see this in inactive branch */
                     Assert(conditional_active(cond_stack));
@@ -616,29 +507,18 @@
                     resetPQExpBuffer(query_buf);
 
                     /* flush any paren nesting info after forced send */
-<<<<<<< HEAD
                     bteq_scan_reset(scan_state);
                 }
                 else if (dotCmdStatus == BTEQ_CMD_NEWEDIT)
-=======
-                    psql_scan_reset(scan_state);
-                }
-                else if (slashCmdStatus == BTEQ_CMD_NEWEDIT)
->>>>>>> 3ef349f3
                 {
                     /* should not see this in inactive branch */
                     Assert(conditional_active(cond_stack));
                     /* rescan query_buf as new input */
-<<<<<<< HEAD
                     bteq_scan_finish(scan_state);
-=======
-                    psql_scan_finish(scan_state);
->>>>>>> 3ef349f3
                     free(line);
                     line = pg_strdup(query_buf->data);
                     resetPQExpBuffer(query_buf);
                     /* reset parsing state since we are rescanning whole line */
-<<<<<<< HEAD
                     bteq_scan_reset(scan_state);
                     bteq_scan_setup(scan_state, line, strlen(line),
                                     pset.encoding, standard_strings());
@@ -646,26 +526,12 @@
                     prompt_status = PROMPT_BTEQ_READY;
                 }
                 else if (dotCmdStatus == BTEQ_CMD_TERMINATE)
-=======
-                    psql_scan_reset(scan_state);
-                    psql_scan_setup(scan_state, line, strlen(line),
-                                    pset.encoding, standard_strings());
-                    line_saved_in_history = false;
-                    prompt_status = PROMPT_READY;
-                }
-                else if (slashCmdStatus == BTEQ_CMD_TERMINATE)
->>>>>>> 3ef349f3
                     break;
             }
 
             /* fall out of loop if lexer reached EOL */
-<<<<<<< HEAD
             if (scan_result == PSCAN_BTEQ_INCOMPLETE ||
                 scan_result == PSCAN_BTEQ_EOL)
-=======
-            if (scan_result == PSCAN_INCOMPLETE ||
-                scan_result == PSCAN_EOL)
->>>>>>> 3ef349f3
                 break;
         }
 
@@ -673,17 +539,10 @@
         if (pset.cur_cmd_interactive && !line_saved_in_history)
             pg_append_history(line, history_buf);
 
-<<<<<<< HEAD
         bteq_scan_finish(scan_state);
         free(line);
 
         if (dotCmdStatus == BTEQ_CMD_TERMINATE)
-=======
-        psql_scan_finish(scan_state);
-        free(line);
-
-        if (slashCmdStatus == BTEQ_CMD_TERMINATE)
->>>>>>> 3ef349f3
         {
             successResult = EXIT_SUCCESS;
             break;
@@ -736,11 +595,7 @@
      * Check for unbalanced \if-\endifs unless user explicitly quit, or the
      * script is erroring out
      */
-<<<<<<< HEAD
     if (dotCmdStatus != BTEQ_CMD_TERMINATE &&
-=======
-    if (slashCmdStatus != BTEQ_CMD_TERMINATE &&
->>>>>>> 3ef349f3
         successResult != EXIT_USER &&
         !conditional_stack_empty(cond_stack))
     {
@@ -762,11 +617,7 @@
     destroyPQExpBuffer(previous_buf);
     destroyPQExpBuffer(history_buf);
 
-<<<<<<< HEAD
     bteq_scan_destroy(scan_state);
-=======
-    psql_scan_destroy(scan_state);
->>>>>>> 3ef349f3
     conditional_stack_destroy(cond_stack);
 
     pset.cur_cmd_source = prev_cmd_source;
